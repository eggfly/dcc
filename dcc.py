#!/usr/bin/env python
# coding=utf-8
import argparse
import logging
import os
import re
import shutil
import subprocess
import sys
import tempfile
import json
import datetime

from pyaxmlparser import APK
from androguard.core import androconf
from androguard.core.analysis import analysis
from androguard.core.androconf import show_logging
from androguard.core.bytecodes import apk, dvm
from androguard.util import read
from dex2c.compiler import Dex2C
from dex2c.util import MangleForJni, JniLongName
from dex2c.util import get_method_triple, get_access_method, is_synthetic_method, is_native_method

time_str = datetime.datetime.now().strftime('%Y%m%d%H%M%S')

APKTOOL = 'tools/apktool.jar'
SIGNJAR = 'tools/signapk.jar'
NDKBUILD = 'ndk-build'
LIBNATIVECODE = 'libnc.so'

show_logging(level=logging.INFO)
logger = logging.getLogger('dcc')

tempfiles = []


def is_windows():
    return os.name == 'nt'


def cpu_count():
    num_processes = os.cpu_count()
    if num_processes is None:
        num_processes = 2
    return num_processes


def make_temp_dir(prefix='dcc'):
    global tempfiles
    tmp = tempfile.mkdtemp(prefix=prefix)
    tempfiles.append(tmp)
    return tmp


def make_temp_file(suffix=''):
    global tempfiles
    fd, tmp = tempfile.mkstemp(suffix=suffix)
    os.close(fd)
    tempfiles.append(tmp)
    return tmp


def clean_temp_files():
    for name in tempfiles:
        if not os.path.exists(name):
            continue
        logger.info('removing %s' % name)
        if os.path.isdir(name):
            shutil.rmtree(name)
        else:
            os.unlink(name)


class ApkTool(object):
    @staticmethod
<<<<<<< HEAD
    def decompile(apk):
        outdir = make_temp_dir('dcc-apktool-')
        subprocess.check_call(['java', '-jar', APKTOOL, 'd', '-r', '--only-main-classes', '-f', '-o', outdir, apk])
        return outdir
=======
    def decompile(package_name, apk):
        output_dir = make_temp_dir('dcc-apktool-' + package_name + "-" + time_str + '-')
        subprocess.check_call(['java', '-jar', APKTOOL, 'd', '-r', '--only-main-classes', '-f', '-o', output_dir, apk])
        return output_dir
>>>>>>> 53fbfe6d

    @staticmethod
    def compile(decompiled_dir):
        unsigned_apk = make_temp_file('-unsigned.apk')
        subprocess.check_call(['java', '-jar', APKTOOL, 'b', '-o', unsigned_apk, decompiled_dir])
        return unsigned_apk


def sign(unsigned_apk, signed_apk):
    pem = os.path.join('tests/testkey/testkey.x509.pem')
    pk8 = os.path.join('tests/testkey/testkey.pk8')
    logger.info("signing %s -> %s" % (unsigned_apk, signed_apk))
    subprocess.check_call(['java', '-jar', SIGNJAR, pem, pk8, unsigned_apk, signed_apk])


def build_project(project_dir, num_processes=0):
    subprocess.check_call([NDKBUILD, '-j%d' % cpu_count(), '-C', project_dir])


def auto_vms(filename):
    ret = androconf.is_android(filename)
    if ret == 'APK':
        vms = []
        for dex in apk.APK(filename).get_all_dex():
            vms.append(dvm.DalvikVMFormat(dex))
        return vms
    elif ret == 'DEX':
        return [dvm.DalvikVMFormat(read(filename))]
    elif ret == 'DEY':
        return [dvm.DalvikOdexVMFormat(read(filename))]
    raise Exception("unsupported file %s" % filename)


class MethodFilter(object):
    def __init__(self, configure, vm):
        self._compile_filters = []
        self._keep_filters = []
        self._compile_full_match = set()

        self.conflict_methods = set()
        self.native_methods = set()
        self.annotated_methods = set()

        self._load_filter_configure(configure)
        self._init_conflict_methods(vm)
        self._init_native_methods(vm)
        self._init_annotation_methods(vm)

    def _load_filter_configure(self, configure):
        if not os.path.exists(configure):
            return

        with open(configure) as fp:
            for line in fp:
                line = line.strip()
                if not line or line[0] == '#':
                    continue

                if line[0] == '!':
                    line = line[1:].strip()
                    self._keep_filters.append(re.compile(line))
                elif line[0] == '=':
                    line = line[1:].strip()
                    self._compile_full_match.add(line)
                else:
                    self._compile_filters.append(re.compile(line))

    def _init_conflict_methods(self, vm):
        all_methods = {}
        for m in vm.get_methods():
            method_triple = get_method_triple(m, return_type=False)
            if method_triple in all_methods:
                self.conflict_methods.add(m)
                self.conflict_methods.add(all_methods[method_triple])
            else:
                all_methods[method_triple] = m

    def _init_native_methods(self, vm):
        for m in vm.get_methods():
            cls_name, name, _ = get_method_triple(m)

            access = get_access_method(m.get_access_flags())
            if 'native' in access:
                self.native_methods.add((cls_name, name))

    def _add_annotation_method(self, method):
        if not is_synthetic_method(method) and not is_native_method(method):
            self.annotated_methods.add(method)

    def _init_annotation_methods(self, vm):
        for c in vm.get_classes():
            adi_off = c.get_annotations_off()
            if adi_off == 0:
                continue

            adi = vm.CM.get_obj_by_offset(adi_off)
            annotated_class = False
            # ref:https://github.com/androguard/androguard/issues/175
            if adi.get_class_annotations_off() != 0:
                ann_set_item = vm.CM.get_obj_by_offset(adi.get_class_annotations_off())
                for aoffitem in ann_set_item.get_annotation_off_item():
                    annotation_item = vm.CM.get_obj_by_offset(aoffitem.get_annotation_off())
                    encoded_annotation = annotation_item.get_annotation()
                    type_desc = vm.CM.get_type(encoded_annotation.get_type_idx())
                    if type_desc.endswith('Dex2C;'):
                        annotated_class = True
                        for method in c.get_methods():
                            self._add_annotation_method(method)
                        break

            if not annotated_class:
                for mi in adi.get_method_annotations():
                    method = vm.get_method_by_idx(mi.get_method_idx())
                    ann_set_item = vm.CM.get_obj_by_offset(mi.get_annotations_off())

                    for aoffitem in ann_set_item.get_annotation_off_item():
                        annotation_item = vm.CM.get_obj_by_offset(aoffitem.get_annotation_off())
                        encoded_annotation = annotation_item.get_annotation()
                        type_desc = vm.CM.get_type(encoded_annotation.get_type_idx())
                        if type_desc.endswith('Dex2C;'):
                            self._add_annotation_method(method)

    def should_compile(self, method):
        # don't compile functions that have same parameter but differ return type
        if method in self.conflict_methods:
            return False

        # synthetic method
        if is_synthetic_method(method) or is_native_method(method):
            return False

        method_triple = get_method_triple(method)
        cls_name, name, _ = method_triple

        if name == "<clinit>" or name == "<init>":
            # do not compile constructor
            return False

        # Android VM may find the wrong method using short jni name
        # don't compile function if there is a same named native method
        if (cls_name, name) in self.native_methods:
            return False

        full_name = ''.join(method_triple)
        for rule in self._keep_filters:
            if rule.search(full_name):
                # logging.info("filter rule " + str(rule) + " matched: " + full_name)
                return False

        if full_name in self._compile_full_match:
            return True

        if method in self.annotated_methods:
            return True

        for rule in self._compile_filters:
            if rule.search(full_name):
                return True

        return False


def copy_compiled_libs(project_dir, decompiled_dir):
    compiled_libs_dir = os.path.join(project_dir, "libs")
    decompiled_libs_dir = os.path.join(decompiled_dir, "lib")
    if not os.path.exists(compiled_libs_dir):
        return
    if not os.path.exists(decompiled_libs_dir):
        shutil.copytree(compiled_libs_dir, decompiled_libs_dir)
        return

    for abi in os.listdir(decompiled_libs_dir):
        dst = os.path.join(decompiled_libs_dir, abi)
        src = os.path.join(compiled_libs_dir, abi)
        if not os.path.exists(src) and abi == 'armeabi':
            src = os.path.join(compiled_libs_dir, 'armeabi-v7a')
            logger.warning('Use armeabi-v7a for armeabi')

        if not os.path.exists(src):
            raise Exception("ABI %s is not supported!" % abi)

        libnc = os.path.join(src, LIBNATIVECODE)
        shutil.copy(libnc, dst)


def native_class_methods(smali_path, compiled_methods):
    def next_line():
        return fp.readline()

<<<<<<< HEAD
    def handle_annotanion():
        while True:
            line = next_line()
            if not line:
                break
            s = line.strip()
            code_lines.append(line)
            if s == '.end annotation':
                break
            else:
                continue

    def handle_method_body():
        while True:
            line = next_line()
            if not line:
                break
            s = line.strip()
            if s == '.end method':
                break
            elif line.startswith('    .annotation') and s.find('Dex2C') < 0:
                code_lines.append(line)
                handle_annotanion()
=======
    def handle_annotation():
        while True:
            line = next_line()
            if not line:
                break
            s = line.strip()
            code_lines.append(line)
            if s == '.end annotation':
                break
            else:
                continue

    def handle_method_body():
        while True:
            line = next_line()
            if not line:
                break
            s = line.strip()
            if s == '.end method':
                break
            elif line.startswith('    .annotation') and s.find('Dex2C') < 0:
                code_lines.append(line)
                handle_annotation()
>>>>>>> 53fbfe6d
            else:
                continue

    code_lines = []
    class_name = ''
    with open(smali_path, 'r') as fp:
        while True:
            line = next_line()
            if not line:
                break
            code_lines.append(line)
            line = line.strip()
            if line.startswith('.class'):
                class_name = line.split(' ')[-1]
            elif line.startswith('.method'):
                current_method = line.split(' ')[-1]
                param = current_method.find('(')
                name, proto = current_method[:param], current_method[param:]
                if (class_name, name, proto) in compiled_methods:
                    if line.find(' native ') < 0:
                        code_lines[-1] = code_lines[-1].replace(current_method, 'native ' + current_method)
                    handle_method_body()
                    code_lines.append('.end method\n')

    with open(smali_path, 'w') as fp:
        fp.writelines(code_lines)


def native_compiled_dexes(decompiled_dir, compiled_methods):
    # smali smali_classes2 smali_classes3 ...
    classes_output = list(filter(lambda x: x.find('smali') >= 0, os.listdir(decompiled_dir)))
    todo = []
    for classes in classes_output:
        for method_triple in compiled_methods.keys():
            cls_name, name, proto = method_triple
            cls_name = cls_name[1:-1]  # strip L;
            smali_path = os.path.join(decompiled_dir, classes, cls_name) + '.smali'
            if os.path.exists(smali_path):
                todo.append(smali_path)

    for smali_path in todo:
        native_class_methods(smali_path, compiled_methods)


def write_compiled_methods(project_dir, compiled_methods):
    logger.info("start write cpp --> " + project_dir)
    class_to_methods_dict = {}
    source_dir = os.path.join(project_dir, 'jni', 'nc')
    if not os.path.exists(source_dir):
        os.makedirs(source_dir)
    for method_triple, code in compiled_methods.items():
        cls_name, method_name, signature = method_triple
        assert cls_name[0] == 'L'
        assert cls_name[-1] == ';'
        cls_name = cls_name[1:-1]
        package_name = "/".join(cls_name.split("/")[:-1])
        if package_name != "":
            mangled_package_name = MangleForJni(package_name)
        else:
            mangled_package_name = "__default_package_name__"
        if mangled_package_name not in class_to_methods_dict:
            # one package name, multiple groups of codes
            class_to_methods_dict[mangled_package_name] = [[]]
        # full_name = JniLongName(*method_triple)
        if len(class_to_methods_dict[mangled_package_name][-1]) > 1000:
            # split to multiple files
            class_to_methods_dict[mangled_package_name].append([])
        class_to_methods_dict[mangled_package_name][-1].append(code)
    for file_name, code_groups in class_to_methods_dict.items():
        for idx, codes in enumerate(code_groups):
            file_path = os.path.join(source_dir, file_name + "_" + str(idx)) + '.cpp'
            if os.path.exists(file_path):
                logger.warning("Overwrite file %s" % file_path)
            with open(file_path, 'w') as fp:
                fp.write('#include "Dex2C.h"\n\n\n')
                for code in codes:
                    fp.write("\n\n\n")
                    fp.write(code)
                    fp.write("\n\n\n")
    logger.info("write all cpp done! --> " + source_dir)
    with open(os.path.join(source_dir, 'compiled_methods.txt'), 'w') as fp:
        fp.write('\n'.join(list(map(''.join, compiled_methods.keys()))))


def archive_compiled_code(project_dir):
    outfile = make_temp_file('-dcc')
    outfile = shutil.make_archive(outfile, 'zip', project_dir)
    return outfile


def compile_dex(vm, filter_cfg):
    vmx = analysis.Analysis(vm)
    method_filter = MethodFilter(filter_cfg, vm)
    compiler = Dex2C(vm, vmx)

    compiled_method_code = {}
    errors = []

    for m in vm.get_methods():
        method_triple = get_method_triple(m)

        jni_longname = JniLongName(*method_triple)
        full_name = ''.join(method_triple)

        if len(jni_longname) > 220:
            logger.debug("name to long %s(> 220) %s" % (jni_longname, full_name))
            continue

        if method_filter.should_compile(m):
            logger.debug("compiling %s" % full_name)
            try:
                code = compiler.get_source_method(m)
            except Exception as e:
                logger.warning("compile method failed:%s (%s)" % (full_name, str(e)), exc_info=True)
                errors.append('%s:%s' % (full_name, str(e)))
                continue

            if code:
                compiled_method_code[method_triple] = code

    return compiled_method_code, errors


def compile_all_dex(apkfile, filtercfg):
    logger.info("--> start reading all dex from " + apkfile)
    vms = auto_vms(apkfile)
    compiled_method_code = {}
    compile_error_msg = []
    for vm in vms:
        logger.info("--> start compile_dex: " + str(vm))
        codes, errors = compile_dex(vm, filtercfg)
        compiled_method_code.update(codes)
        compile_error_msg.extend(errors)

    return compiled_method_code, compile_error_msg


def is_apk(name):
    return name.endswith('.apk')


def get_super_cls_name_from_smali(decompiled_dir, cls_name):
    cls_class_parts = cls_name.split(".")
    smali_file = os.path.join(decompiled_dir, "smali", *cls_class_parts) + ".smali"
    if not os.path.isfile(smali_file):
        logger.warning(smali_file + " is not a file")
        return None
    with open(smali_file) as fp:
        while True:
            line = fp.readline()
            if not line:
                break
            line = line.strip()
            if line.startswith(".super"):
                super_cls_l_name = line.split(" ")[-1]
                assert super_cls_l_name[0] == 'L'
                assert super_cls_l_name[-1] == ';'
                super_cls_name = super_cls_l_name[1:-1].replace("/", ".")
                return super_cls_name
    return None


def dcc_main(apk_file, filtercfg, outapk, do_compile=True, project_dir=None, source_archive='project-source.zip'):
    if not os.path.exists(apk_file):
        logger.error("file %s is not exists", apk_file)
        return

    parse_apk = APK(apk_file)
    package_name = parse_apk.packagename

    logger.info("--> compile_all_dex")
    compiled_methods, errors = compile_all_dex(apk_file, filtercfg)

    if errors:
        logger.warning('================================')
        logger.warning('\n'.join(errors))
        logger.warning('================================')

    if len(compiled_methods) == 0:
        logger.info("no compiled methods")
        return

    if project_dir:
        if not os.path.exists(project_dir):
            shutil.copytree('project', project_dir)
        write_compiled_methods(project_dir, compiled_methods)
    else:
        project_dir = make_temp_dir('dcc-project-' + package_name + "-" + time_str + '-')
        shutil.rmtree(project_dir)
        shutil.copytree('project', project_dir)
        write_compiled_methods(project_dir, compiled_methods)
        src_zip = archive_compiled_code(project_dir)
        shutil.move(src_zip, source_archive)

    if do_compile:
        build_project(project_dir)

    if is_apk(apk_file) and outapk:
        decompiled_dir = ApkTool.decompile(package_name, apk_file)
        native_compiled_dexes(decompiled_dir, compiled_methods)
        logging.info("copy_compiled_libs to " + decompiled_dir)
        copy_compiled_libs(project_dir, decompiled_dir)
<<<<<<< HEAD
        # eggfly modified
        input("manually do some modify? " + decompiled_dir)
=======
        # modified
        current_app_cls_name = parse_apk.get_attribute_value("application", "name")
        if current_app_cls_name is None:
            # TODO: need insert a new app class into AndroidManifest.xml
            raise NotImplementedError
        while True:
            super_app_cls_name = get_super_cls_name_from_smali(decompiled_dir, current_app_cls_name)
            logging.info("get super class: %s" % super_app_cls_name)
            if super_app_cls_name is None or super_app_cls_name == "android.app.Application":
                break
            current_app_cls_name = super_app_cls_name
        if current_app_cls_name is None:
            logger.warning("current_app_cls_name is None")
        else:
            insert_init_code_to_smali(current_app_cls_name, decompiled_dir)
            smali_kvm_dir = os.path.join(decompiled_dir, "smali", "kvm")
            if not os.path.exists(smali_kvm_dir):
                shutil.copytree("kvm", smali_kvm_dir)
            else:
                logger.warning("kvm already exist??")
            logger.info("smali initialize code modifications complete!")
>>>>>>> 53fbfe6d
        unsigned_apk = ApkTool.compile(decompiled_dir)
        sign(unsigned_apk, outapk)


def insert_init_code_to_smali(current_app_cls_name, decompiled_dir):
    most_super_class_parts = current_app_cls_name.split(".")
    smali_file = os.path.join(decompiled_dir, "smali", *most_super_class_parts) + ".smali"
    assert os.path.isfile(smali_file)
    logging.info("try to modify smali code for most super app class: " + smali_file)
    modified_smali_lines = []
    clinit_start = clinit_locals_start = nc_init_inserted = False
    with open(smali_file) as fp:
        while True:
            line = fp.readline()
            if not line:
                break
            modified_smali_lines.append(line)
            line = line.strip()
            if line.startswith(".method") and line.endswith("<clinit>()V"):
                logger.info("found smali line: " + line)
                clinit_start = True
            if clinit_start and line.startswith(".locals"):
                clinit_locals_start = True
            if clinit_start and clinit_locals_start:
                logger.info("found and insert invoke code to the <clinit> function")
                modified_smali_lines.append("\n    invoke-static {}, Lkvm/NcInit;->setup()V\n")
                clinit_start = clinit_locals_start = False
                nc_init_inserted = True
    if not nc_init_inserted:
        logger.info("<clinit> not found, add a new <clinit> function at tail")
        modified_smali_lines.append("""
.method static constructor <clinit>()V
    .locals 0
    
    invoke-static {}, Lkvm/NcInit;->setup()V

    return-void
.end method
""")
    # write lines
    with open(smali_file, "w") as fp:
        fp.writelines(modified_smali_lines)


sys.setrecursionlimit(5000)

if __name__ == '__main__':
    parser = argparse.ArgumentParser()

    parser.add_argument('infile', help='Input APK,DEX name')
    parser.add_argument('-o', '--out', nargs='?', help='Output APK file name')
    parser.add_argument('--sign', action='store_true', default=False, help='Sign apk')
    parser.add_argument('--filter', default='filter.txt', help='Method filter configure file')
    parser.add_argument('--no-build', action='store_true', default=False, help='Do not build the compiled code')
    parser.add_argument('--source-dir', help='The compiled cpp code output directory.')
    parser.add_argument('--project-archive', default='project-source-' + time_str + '.zip',
                        help='Archive the project directory')

    args = vars(parser.parse_args())
    infile = args['infile']
    outapk = args['out']
    do_sign = args['sign']
    filtercfg = args['filter']
    do_compile = not args['no_build']
    source_archive = args['project_archive']

    if args['source_dir']:
        project_dir = args['source_dir']
    else:
        project_dir = None

    dcc_cfg = {}

    script_directory = os.path.split(os.path.abspath(__file__))[0]
    abs_filename = os.path.join(script_directory, "dcc.cfg")

    with open(abs_filename) as fp:
        dcc_cfg = json.load(fp)

    if 'ndk_dir' in dcc_cfg and os.path.exists(dcc_cfg['ndk_dir']):
        ndk_dir = dcc_cfg['ndk_dir']
        if is_windows():
            NDKBUILD = os.path.join(ndk_dir, 'ndk-build.cmd')
        else:
            NDKBUILD = os.path.join(ndk_dir, 'ndk-build')

    if 'apktool' in dcc_cfg and os.path.exists(dcc_cfg['apktool']):
        APKTOOL = dcc_cfg['apktool']

    try:
        dcc_main(infile, filtercfg, outapk, do_compile, project_dir, source_archive)
    except Exception as e:
        logger.error("Compile %s failed!" % infile, exc_info=True)
    finally:
        pass
<<<<<<< HEAD
        # clean_temp_files()
=======
        # clean_temp_files()
>>>>>>> 53fbfe6d
<|MERGE_RESOLUTION|>--- conflicted
+++ resolved
@@ -73,17 +73,10 @@
 
 class ApkTool(object):
     @staticmethod
-<<<<<<< HEAD
-    def decompile(apk):
-        outdir = make_temp_dir('dcc-apktool-')
-        subprocess.check_call(['java', '-jar', APKTOOL, 'd', '-r', '--only-main-classes', '-f', '-o', outdir, apk])
-        return outdir
-=======
     def decompile(package_name, apk):
         output_dir = make_temp_dir('dcc-apktool-' + package_name + "-" + time_str + '-')
         subprocess.check_call(['java', '-jar', APKTOOL, 'd', '-r', '--only-main-classes', '-f', '-o', output_dir, apk])
         return output_dir
->>>>>>> 53fbfe6d
 
     @staticmethod
     def compile(decompiled_dir):
@@ -273,8 +266,7 @@
     def next_line():
         return fp.readline()
 
-<<<<<<< HEAD
-    def handle_annotanion():
+    def handle_annotation():
         while True:
             line = next_line()
             if not line:
@@ -296,32 +288,7 @@
                 break
             elif line.startswith('    .annotation') and s.find('Dex2C') < 0:
                 code_lines.append(line)
-                handle_annotanion()
-=======
-    def handle_annotation():
-        while True:
-            line = next_line()
-            if not line:
-                break
-            s = line.strip()
-            code_lines.append(line)
-            if s == '.end annotation':
-                break
-            else:
-                continue
-
-    def handle_method_body():
-        while True:
-            line = next_line()
-            if not line:
-                break
-            s = line.strip()
-            if s == '.end method':
-                break
-            elif line.startswith('    .annotation') and s.find('Dex2C') < 0:
-                code_lines.append(line)
                 handle_annotation()
->>>>>>> 53fbfe6d
             else:
                 continue
 
@@ -524,10 +491,6 @@
         native_compiled_dexes(decompiled_dir, compiled_methods)
         logging.info("copy_compiled_libs to " + decompiled_dir)
         copy_compiled_libs(project_dir, decompiled_dir)
-<<<<<<< HEAD
-        # eggfly modified
-        input("manually do some modify? " + decompiled_dir)
-=======
         # modified
         current_app_cls_name = parse_apk.get_attribute_value("application", "name")
         if current_app_cls_name is None:
@@ -549,7 +512,6 @@
             else:
                 logger.warning("kvm already exist??")
             logger.info("smali initialize code modifications complete!")
->>>>>>> 53fbfe6d
         unsigned_apk = ApkTool.compile(decompiled_dir)
         sign(unsigned_apk, outapk)
 
@@ -645,8 +607,4 @@
         logger.error("Compile %s failed!" % infile, exc_info=True)
     finally:
         pass
-<<<<<<< HEAD
-        # clean_temp_files()
-=======
-        # clean_temp_files()
->>>>>>> 53fbfe6d
+        # clean_temp_files()